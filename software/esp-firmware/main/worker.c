--- conflicted
+++ resolved
@@ -21,7 +21,7 @@
 #include "led_registers.h"
 #include "wifi.h"
 
-#define DOTS_GLOBAL_CURRENT 0x15 // TODO: move this back to main
+#define DOTS_GLOBAL_CURRENT 0x25 // TODO: move this back to main
 
 void setColor(uint8_t *red, uint8_t *green, uint8_t *blue, uint8_t speed) {
     if (speed < 30) {
@@ -29,13 +29,13 @@
         *green = 0x00;
         *blue = 0x00;
     } else if (speed < 60) {
+        *red = 0x33;
+        *green = 0x08;
+        *blue = 0x00;
+    } else {
         *red = 0x00;
         *green = 0x00;
-        *blue = 0xFF;
-    } else {
-        *red = 0x00;
-        *green = 0xFF;
-        *blue = 0x00;
+        *blue = 0x08;
     }
 }
 
@@ -170,44 +170,10 @@
                 if (prevCommandAborted) {
                     break;
                 }
-<<<<<<< HEAD
                 ESP_LOGI(TAG, "Clearing North...");
                 for (int ndx = NUM_LEDS; ndx > 0; ndx--) {
                     if (dotsSetColor(I2CQueue, ndx, 0x00, 0x00, 0x00, DOTS_NOTIFY, DOTS_ASYNC) != ESP_OK) {
                         ESP_LOGE(TAG, "failed to change led %d color", ndx);
-=======
-            }
-            continue;
-        }
-        /* determine correct color */
-        if (speed < 30) {
-            red = 0x33;
-            green = 0x00;
-            blue = 0x00;
-        } else if (speed < 60) {
-            red = 0x33;
-            green = 0x0B;
-            blue = 0x00;
-        } else {
-            red = 0x00;
-            green = 0x33;
-            blue = 0x00;
-        }
-        /* update led colors */
-        /* determine length of hardware LED array */
-        int hardwareArrLen = 1;
-        int startNdx = 0;
-        if (ledLoc->hardwareNums[0] < 0) {
-            hardwareArrLen = -ledLoc->hardwareNums[0];
-            startNdx = 1;
-        }
-        /* update led colors in the proper order */
-        switch (dot.dir) {
-            case NORTH:
-                for (int ndx = startNdx + hardwareArrLen - 1; ndx >= startNdx; ndx--) {
-                    if (dotsSetColor(I2CQueue, ledLoc->hardwareNums[ndx], red, green, blue, DOTS_NOTIFY, DOTS_ASYNC) != ESP_OK) {
-                        ESP_LOGE(TAG, "failed to change led %d color", ledLoc->hardwareNums[ndx]);
->>>>>>> c7beeda4
                     }
                     vTaskDelay(pdMS_TO_TICKS(CONFIG_LED_CLEAR_PERIOD));
                 }
